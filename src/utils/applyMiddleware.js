--- conflicted
+++ resolved
@@ -4,7 +4,9 @@
 import composeMiddleware from './composeMiddleware';
 import thunk from '../middleware/thunk';
 
-import type { Dispatch, CreateStore } from '../types';
+/*eslint-disable */
+import type { Dispatch, CreateStore, Middleware } from '../types';
+/*eslint-enable */
 
 /**
  * Creates a higher-order store that applies middleware to a store's dispatch.
@@ -20,23 +22,13 @@
     middlewares :
     [thunk];
 
-<<<<<<< HEAD
   return (next: CreateStore) => (...args) => {
     var store = next(...args);
-    var methods = {
-      dispatch: store.dispatch,
-      getState: store.getState
-    };
-=======
-  return next => (...args) => {
-    const store = next(...args);
-    const middleware = composeMiddleware(...finalMiddlewares);
-
->>>>>>> c80a77a3
+    var middleware = composeMiddleware(...finalMiddlewares);
     return {
       ...store,
       dispatch: function dispatch(action) {
-        const methods = { dispatch, getState: store.getState };
+        var methods = { dispatch, getState: store.getState };
 
         return compose(
           middleware(methods),
